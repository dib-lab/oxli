--- conflicted
+++ resolved
@@ -12,13 +12,9 @@
 anyhow = "1.0.89"
 env_logger = "0.11.5"
 log = "0.4.22"
-<<<<<<< HEAD
+niffler = "2.6.0"
 pyo3 = { version="0.22.3", features = ["extension-module", "anyhow"] }
 rayon = "1.10.0"
-=======
-niffler = "2.6.0"
-pyo3 = { version="0.22.3", features = ["extension-module", "anyhow"] }
 serde = { version = "1.0.210", features = ["derive"] }
 serde_json = "1.0.128"
->>>>>>> 7b49c89d
 sourmash = "0.15.1"